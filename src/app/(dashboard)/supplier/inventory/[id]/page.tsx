/* eslint-disable @typescript-eslint/no-explicit-any */
"use client";

import { useState, useEffect } from "react";
import { useRouter, useParams } from "next/navigation";
import { Card, CardContent, CardHeader } from "@/components/ui/card";
import { Button } from "@/components/ui/button";
import { Badge } from "@/components/ui/badge";
import { Separator } from "@/components/ui/separator";
import { Tabs, TabsContent, TabsList, TabsTrigger } from "@/components/ui/tabs";
import {
  Dialog,
  DialogContent,
  DialogDescription,
  DialogHeader,
  DialogTitle,
  DialogFooter,
} from "@/components/ui/dialog";
import {
  ArchiveBoxIcon,
  PencilSquareIcon,
  TrashIcon,
  ShieldCheckIcon,
  ClockIcon,
  CubeIcon,
  TagIcon,
  BuildingStorefrontIcon,
  DocumentTextIcon,
  CheckCircleIcon,
  ExclamationTriangleIcon,
  ChevronLeftIcon,
  ChevronRightIcon,
  XMarkIcon,
  SwatchIcon,
  CalendarIcon,
} from "@heroicons/react/24/outline";
import { toast } from "sonner";
import { Loader2 } from "lucide-react";
import {
  Breadcrumb,
  BreadcrumbList,
  BreadcrumbItem,
  BreadcrumbLink,
  BreadcrumbPage,
  BreadcrumbSeparator,
} from "@/components/ui/breadcrumb";
import { badgeColors, colors } from "@/lib/colorConstants";
import { getInventoryDetail, deleteInventory } from "@/lib/api/inventory.api";
import { Inventory } from "@/types";

type InventoryItem = {
  id: string;
  name: string;
  description: string;
  category: string;
  subcategory: string;
  materialType: string;
  sku: string;
  status: string;
  quantity: number;
  reservedQuantity: number;
  committedQuantity: number;
  damagedQuantity: number;
  availableQuantity: number;
  minStockLevel: number;
  reorderLevel: number;
  reorderQuantity: number;
  maximumQuantity: number;
  safetyStockLevel: number;
  unit: string;
  pricePerUnit: number;
  costPrice: number;
  originalPrice: number;
  discount: string;
  currency: string;
  totalValue: number;
  images: string[] | Array<{ url: string }>;
  textileDetails: {
    fabricType: string;
    composition: string;
    gsm: string;
    width: string;
    fabricWeight: string;
    color: string;
    colorCode: string;
    pattern: string;
    finish: string;
    careInstructions: string;
    shrinkage: string;
    washability: string;
  };
  supplier: {
    name: string;
    contact: {
      phone: string;
      email: string;
      address: string;
    };
  };
  certifications: string[];
  sustainabilityCertifications: string[];
  complianceStandards: string[];
  qualityGrade: string;
  countryOfOrigin: string;
  manufacturer: string;
  leadTime: string;
  estimatedDeliveryDays: string;
  shelfLife: string;
  tags: string[];
  season: string;
  weight: string;
  dimensions: string;
  notes: string;
  internalCode: string;
  barcode: string;
  carbonFootprint: string;
  recycledContent: string;
  autoReorderEnabled: boolean;
  isBatchTracked: boolean;
  isSustainable: boolean;
  warehouseLocation: string;
  storageLocations: Array<{
    warehouse: string;
    zone?: string;
    aisle?: string;
    rack?: string;
    bin?: string;
    quantityAtLocation: number;
  }>;
  specifications: {
    grade?: string;
    thickness?: string;
    density?: string;
    tensileStrength?: string;
    durability?: string;
    washability?: string;
    breathability?: string;
    stretchability?: string;
  };
  suitableFor: string[];
  manufactureDate: string | Date;
  expiryDate: string | Date;
  createdAt: string | Date;
  updatedAt: string | Date;
  lastRestocked: string | Date;
  qrCode: string;
  qrCodeImageUrl: string;
  qrCodeGenerated: boolean;
  totalScans: number;
  ipfsHash: string;
  qrMetadata?: {
    generatedAt?: string | Date;
    generatedBy?: string;
    ipfsHash?: string;
    cloudinaryUrl?: string;
    trackingUrl?: string;
  };
};

export default function InventoryDetailPage() {
  const router = useRouter();
  const params = useParams();
  const inventoryId = params?.id as string;

  const [isLoading, setIsLoading] = useState<boolean>(true);
  const [isDeleting, setIsDeleting] = useState<boolean>(false);
  const [isDeleteDialogOpen, setIsDeleteDialogOpen] = useState<boolean>(false);
  const [isVisible, setIsVisible] = useState<boolean>(false);
  const [currentImageIndex, setCurrentImageIndex] = useState<number>(0);
  const [isImageModalOpen, setIsImageModalOpen] = useState<boolean>(false);

  const [inventoryItem, setInventoryItem] = useState<InventoryItem | null>(
    null
  );

  // Helper function to get image URL as string
  const getImageUrl = (
    image: string | { url: string },
    index: number
  ): string => {
    if (typeof image === "string") return image;
    return image.url || "";
  };

  useEffect(() => {
    const fetchInventoryData = async () => {
      if (!inventoryId) return;

      setIsLoading(true);
      try {
        const response = await getInventoryDetail(inventoryId);
        const inventoryData = response.data;

        // Transform the backend data to match frontend structure
        const transformedData: InventoryItem = {
          id: inventoryData._id || inventoryData.id || inventoryId,
          name: inventoryData.name,
          description: inventoryData.description,
          category: inventoryData.category,
          subcategory: inventoryData.subcategory,
          materialType: inventoryData.materialType || "",
          sku: inventoryData.sku,
          status: inventoryData.status,
          quantity: inventoryData.quantity,
          reservedQuantity: inventoryData.reservedQuantity || 0,
          committedQuantity: inventoryData.committedQuantity || 0,
          damagedQuantity: inventoryData.damagedQuantity || 0,
          availableQuantity:
            inventoryData.availableQuantity || inventoryData.quantity,
          minStockLevel: inventoryData.minStockLevel,
          reorderLevel: inventoryData.reorderLevel,
          reorderQuantity: inventoryData.reorderQuantity,
          maximumQuantity: inventoryData.maximumQuantity || 0,
          safetyStockLevel: inventoryData.safetyStockLevel || 0,
          unit: inventoryData.unit,
          pricePerUnit: inventoryData.pricePerUnit,
          costPrice: inventoryData.costPrice || inventoryData.pricePerUnit,
          originalPrice:
            inventoryData.originalPrice || inventoryData.pricePerUnit,
          discount: inventoryData.discount?.toString() || "0",
          currency: inventoryData.currency,
          totalValue: inventoryData.quantity * inventoryData.pricePerUnit,
          images: Array.isArray(inventoryData.images)
            ? inventoryData.images
                .map((img: any) =>
                  typeof img === "string"
                    ? img
                    : img.url || img.cloudinaryUrl || ""
                )
                .filter(Boolean)
            : [],
          textileDetails: {
            fabricType: inventoryData.textileDetails?.fabricType || "",
            composition: inventoryData.textileDetails?.composition || "",
            gsm: inventoryData.textileDetails?.gsm?.toString() || "",
            width: inventoryData.textileDetails?.width?.toString() || "",
            fabricWeight: inventoryData.textileDetails?.fabricWeight || "",
            color: inventoryData.textileDetails?.color || "",
            colorCode: inventoryData.textileDetails?.colorCode || "",
            pattern: inventoryData.textileDetails?.pattern || "",
            finish: inventoryData.textileDetails?.finish || "",
            careInstructions:
              inventoryData.textileDetails?.careInstructions || "",
            shrinkage: inventoryData.textileDetails?.shrinkage || "",
            washability: inventoryData.textileDetails?.washability || "",
          },
          supplier: {
            name:
              typeof inventoryData.supplierId === "object"
                ? inventoryData.supplierId?.name ||
                  inventoryData.supplierId?.companyName ||
                  "N/A"
                : inventoryData.supplierName || "N/A",
            contact: {
              phone: inventoryData.supplierContact?.phone || "",
              email: inventoryData.supplierContact?.email || "",
              address: inventoryData.supplierContact?.address || "",
            },
          },
          certifications: inventoryData.certifications || [],
          sustainabilityCertifications:
            inventoryData.sustainabilityCertifications || [],
          complianceStandards: inventoryData.complianceStandards || [],
          qualityGrade: inventoryData.qualityGrade || "",
          countryOfOrigin: inventoryData.countryOfOrigin || "",
          manufacturer: inventoryData.manufacturer || "",
          leadTime: inventoryData.leadTime?.toString() || "0",
          estimatedDeliveryDays:
            inventoryData.estimatedDeliveryDays?.toString() || "0",
          shelfLife: inventoryData.shelfLife?.toString() || "",
          tags: inventoryData.tags || [],
          season: inventoryData.season || "",
          weight: inventoryData.weight?.toString() || "",
          dimensions: inventoryData.dimensions
            ? typeof inventoryData.dimensions === "string"
              ? inventoryData.dimensions
              : JSON.stringify(inventoryData.dimensions)
            : "",
          notes: inventoryData.notes || "",
          internalCode: inventoryData.internalCode || "",
          barcode: inventoryData.barcode || "",
          carbonFootprint: inventoryData.carbonFootprint?.toString() || "",
          recycledContent: inventoryData.recycledContent?.toString() || "",
          autoReorderEnabled: inventoryData.autoReorderEnabled || false,
          isBatchTracked: inventoryData.isBatchTracked || false,
          isSustainable: inventoryData.isSustainable || false,
          warehouseLocation:
            inventoryData.primaryLocation ||
            inventoryData.warehouseLocation ||
            "",
          storageLocations: (inventoryData.storageLocations || []).map(
            (loc: any) => ({
              warehouse: loc.warehouse,
              zone: loc.zone,
              aisle: loc.aisle,
              rack: loc.rack,
              bin: loc.bin,
              quantityAtLocation: loc.quantityAtLocation,
            })
          ),
          specifications: inventoryData.specifications || {},
          suitableFor: inventoryData.suitableFor || [],
          manufactureDate: inventoryData.batches?.[0]?.manufactureDate
            ? typeof inventoryData.batches[0].manufactureDate === "string"
              ? inventoryData.batches[0].manufactureDate
              : new Date(inventoryData.batches[0].manufactureDate).toISOString()
            : inventoryData.manufactureDate
              ? typeof inventoryData.manufactureDate === "string"
                ? inventoryData.manufactureDate
                : new Date(inventoryData.manufactureDate).toISOString()
              : "",
          expiryDate: inventoryData.batches?.[0]?.expiryDate
            ? typeof inventoryData.batches[0].expiryDate === "string"
              ? inventoryData.batches[0].expiryDate
              : new Date(inventoryData.batches[0].expiryDate).toISOString()
            : inventoryData.expiryDate
              ? typeof inventoryData.expiryDate === "string"
                ? inventoryData.expiryDate
                : new Date(inventoryData.expiryDate).toISOString()
              : "",
          createdAt:
            typeof inventoryData.createdAt === "string"
              ? inventoryData.createdAt
              : new Date(inventoryData.createdAt).toISOString(),
          updatedAt:
            typeof inventoryData.updatedAt === "string"
              ? inventoryData.updatedAt
              : new Date(inventoryData.updatedAt).toISOString(),
          lastRestocked: inventoryData.lastRestockedAt
            ? typeof inventoryData.lastRestockedAt === "string"
              ? inventoryData.lastRestockedAt
              : new Date(inventoryData.lastRestockedAt).toISOString()
            : typeof inventoryData.createdAt === "string"
              ? inventoryData.createdAt
              : new Date(inventoryData.createdAt).toISOString(),

          qrCode: inventoryData.qrCode || "",
          qrCodeImageUrl:
            inventoryData.qrCodeImageUrl ||
            inventoryData.qrMetadata?.cloudinaryUrl ||
            "",
          qrCodeGenerated: inventoryData.qrCodeGenerated || false,
          totalScans: inventoryData.totalScans || 0,
          ipfsHash:
            inventoryData.ipfsHash || inventoryData.qrMetadata?.ipfsHash || "",
          qrMetadata: inventoryData.qrMetadata
            ? {
                generatedAt: inventoryData.qrMetadata.generatedAt,
                generatedBy: inventoryData.qrMetadata.generatedBy,
                ipfsHash: inventoryData.qrMetadata.ipfsHash,
                cloudinaryUrl: inventoryData.qrMetadata.cloudinaryUrl,
                trackingUrl: inventoryData.qrMetadata.trackingUrl,
              }
            : undefined,
        };

        setInventoryItem(transformedData);
        setTimeout(() => setIsVisible(true), 100);
      } catch (error: any) {
        toast.error(error?.message || "Failed to load inventory data");
        console.error("Error fetching inventory:", error);
        router.push("/supplier/inventory");
      } finally {
        setIsLoading(false);
      }
    };

    fetchInventoryData();
  }, [inventoryId, router]);

  const handleDelete = async () => {
    setIsDeleting(true);
    try {
      await deleteInventory(inventoryId);
      toast.success("Inventory item deleted successfully");
      router.push("/supplier/inventory");
    } catch (error: any) {
      toast.error(error?.message || "Failed to delete inventory item");
      console.error("Delete error:", error);
    } finally {
      setIsDeleting(false);
      setIsDeleteDialogOpen(false);
    }
  };

  const getStockStatus = () => {
    if (!inventoryItem) return { label: "Unknown", color: "grey" };
    const qty = inventoryItem.availableQuantity;
    if (qty === 0) return { label: "Out of Stock", color: "red" };
    if (qty < inventoryItem.minStockLevel)
      return { label: "Low Stock", color: "yellow" };
    return { label: "In Stock", color: "green" };
  };

  const nextImage = () => {
    if (!inventoryItem) return;
    setCurrentImageIndex((prev) =>
      prev === inventoryItem.images.length - 1 ? 0 : prev + 1
    );
  }; 

  const prevImage = () => {
    if (!inventoryItem) return;
    setCurrentImageIndex((prev) =>
      prev === 0 ? inventoryItem.images.length - 1 : prev - 1
    );
  };

  const formatDate = (dateInput: string | Date) => {
    const date =
      typeof dateInput === "string" ? new Date(dateInput) : dateInput;
    if (isNaN(date.getTime())) return ""; // handle invalid date
    return date.toLocaleDateString("en-US", {
      year: "numeric",
      month: "long",
      day: "numeric",
    });
  };

  if (isLoading) {
    return (
      <div className="min-h-screen bg-gray-50 dark:bg-gray-900 flex items-center justify-center">
        <div className="text-center">
          <Loader2 className="h-10 w-10 md:h-12 md:w-12 animate-spin text-gray-900 dark:text-gray-100 mx-auto mb-4" />
          <p className="text-xs md:text-sm text-gray-600 dark:text-gray-400">
            Loading inventory details...
          </p>
        </div>
      </div>
    );
  }

  if (!inventoryItem) {
    return null;
  }

  const stockStatus = getStockStatus();

  return (
    <div className="min-h-screen bg-gray-50 dark:bg-gray-900">
      <div className="relative z-10 p-4 md:p-6">
        <Breadcrumb className="mb-4 md:mb-6">
          <BreadcrumbList>
            <BreadcrumbItem>
              <BreadcrumbLink href="/dashboard/supplier">
                Dashboard
              </BreadcrumbLink>
            </BreadcrumbItem>
            <BreadcrumbSeparator />
            <BreadcrumbItem>
              <BreadcrumbLink href="/dashboard/supplier/inventory">
                Inventory
              </BreadcrumbLink>
            </BreadcrumbItem>
            <BreadcrumbSeparator />
            <BreadcrumbItem>
              <BreadcrumbPage>{inventoryItem.name}</BreadcrumbPage>
            </BreadcrumbItem>
          </BreadcrumbList>
        </Breadcrumb>

        <div
          className={`transform transition-all duration-700 mb-4 md:mb-6 ${
            isVisible ? "translate-y-0 opacity-100" : "translate-y-4 opacity-0"
          }`}
        >
          <div className="flex flex-col lg:flex-row justify-between items-start lg:items-center gap-4">
            <div className="space-y-2">
              <div className="flex items-center gap-3">
                <h1 className="text-lg md:text-2xl font-bold text-gray-900 dark:text-white">
                  {inventoryItem.name}
                </h1>
              </div>
              <p className="text-xs md:text-sm text-gray-600 dark:text-gray-400">
                SKU: {inventoryItem.sku}
              </p>
              <div className="flex items-center gap-2 flex-wrap">
                <Badge
<<<<<<< HEAD
                  className={`${
                    stockStatus.color === "green"
                      ? "bg-green-100/10 dark:bg-green-900/10 border-green-200 dark:border-green-900 text-green-700 dark:text-green-400"
                      : ""
                  }
                  ${
                    stockStatus.color === "yellow"
                      ? "bg-yellow-100/10 dark:bg-yellow-900/10 border-yellow-100 dark:border-yellow-900 text-yellow-700 dark:text-yellow-400"
                      : ""
                  }
                  ${
                    stockStatus.color === "red"
                      ? "bg-red-100/10 dark:bg-red-900/10 border-red-100 dark:border-red-900 text-red-700 dark:text-red-400"
                      : ""
                  } border text-xs rounded-none`}
=======
                className={`${badgeColors[stockStatus.color as keyof typeof badgeColors].bg} ${badgeColors[stockStatus.color as keyof typeof badgeColors].border} ${badgeColors[stockStatus.color as keyof typeof badgeColors].text} text-xs rounded-none`}
>>>>>>> 115522f2
                >
                  {stockStatus.label}
                </Badge>
                <Badge className="bg-blue-100/10 dark:bg-blue-900/10 border border-blue-200 dark:border-blue-900 text-blue-700 dark:text-blue-400 text-xs rounded-none">
                  {inventoryItem.category}
                </Badge>
                <Badge className="bg-green-100/10 dark:bg-green-900/10 border border-green-200 dark:border-green-900 text-green-700 dark:text-green-400 text-xs rounded-none">
                  <ShieldCheckIcon className="h-3 w-3 mr-1 text-green-700 dark:text-green-400" />
                  Grade {inventoryItem.qualityGrade}
                </Badge>
                {inventoryItem.isSustainable && (
                  <Badge className="bg-green-100/10 dark:bg-green-900/10 border border-green-200 dark:border-green-900 text-green-700 dark:text-green-400 text-xs rounded-none">
                    Sustainable
                  </Badge>
                )}
                {inventoryItem.isBatchTracked && (
                  <Badge className="bg-blue-100/10 dark:bg-blue-900/10 border border-blue-200 dark:border-blue-900 text-blue-700 dark:text-blue-400 text-xs rounded-none">
                    Batch Tracked
                  </Badge>
                )}
              </div>
            </div>

            <div className="flex items-center gap-2 md:gap-3">
              <Button
                variant="outline"
                size="sm"
                onClick={() =>
                  router.push(`/supplier/inventory/${inventoryId}/edit`)
                }
                className="text-xs cursor-pointer h-8 border-gray-200 dark:border-gray-700 rounded-none hover:bg-gray-50 dark:hover:bg-gray-900 transition-all hover:border-black dark:hover:border-white"
              >
                <PencilSquareIcon className="h-3 w-3 md:h-4 md:w-4 mr-2" />
                Edit
              </Button>
              <Button
                variant="outline"
                size="sm"
                onClick={() => setIsDeleteDialogOpen(true)}
                className="text-xs cursor-pointer h-8 border-red-200 dark:border-red-900 text-red-600 dark:text-red-400 hover:bg-red-50 dark:hover:bg-red-900/10 hover:text-red-600 dark:hover:text-red-400 rounded-none transition-all hover:border-red-600 dark:hover:border-red-400"
              >
                <TrashIcon className="h-3 w-3 md:h-4 md:w-4 mr-2 text-red-600 dark:text-red-400" />
                Delete
              </Button>
            </div>
          </div>
        </div>

        <div className="grid grid-cols-1 lg:grid-cols-3 gap-4 md:gap-6">
          <div className="lg:col-span-1 space-y-4 md:space-y-6">
            <Card className="bg-white dark:bg-gray-900 border border-gray-200 dark:border-gray-700 transition-all duration-300 rounded-none shadow-none overflow-hidden">
              <CardContent className="p-0">
                <div className="relative aspect-square group">
                  {inventoryItem.images.length > 0 ? (
                    <>
                      <img
                        src={getImageUrl(
                          inventoryItem.images[currentImageIndex],
                          currentImageIndex
                        )}
                        alt={inventoryItem.name}
                        className="w-full h-full object-cover cursor-pointer"
                        onClick={() => setIsImageModalOpen(true)}
                      />
                      {inventoryItem.images.length > 1 && (
                        <>
                          <button
                            onClick={prevImage}
                            className="absolute left-2 top-1/2 -translate-y-1/2 bg-black/50 hover:bg-black/70 text-white p-2 rounded-none backdrop-blur-sm transition-all opacity-0 group-hover:opacity-100"
                          >
                            <ChevronLeftIcon className="h-4 w-4 md:h-5 md:w-5" />
                          </button>
                          <button
                            onClick={nextImage}
                            className="absolute right-2 top-1/2 -translate-y-1/2 bg-black/50 hover:bg-black/70 text-white p-2 rounded-none backdrop-blur-sm transition-all opacity-0 group-hover:opacity-100"
                          >
                            <ChevronRightIcon className="h-4 w-4 md:h-5 md:w-5" />
                          </button>
                          <div className="absolute bottom-4 left-1/2 -translate-x-1/2 flex gap-2">
                            {inventoryItem.images.map((_, index) => (
                              <button
                                key={index}
                                onClick={() => setCurrentImageIndex(index)}
                                className={`w-2 h-2 rounded-full transition-all ${
                                  index === currentImageIndex
                                    ? "bg-white w-6"
                                    : "bg-white/50"
                                }`}
                              />
                            ))}
                          </div>
                        </>
                      )}
                    </>
                  ) : (
                    <div className="w-full h-full flex items-center justify-center bg-gray-100 dark:bg-gray-800">
                      <ArchiveBoxIcon className="h-16 w-16 md:h-20 md:w-20 text-gray-400" />
                    </div>
                  )}
                </div>

                {inventoryItem.images.length > 1 && (
                  <div className="grid grid-cols-4 gap-2 p-3 bg-gray-50 dark:bg-gray-800">
                    {inventoryItem.images.slice(0, 4).map((image, index) => (
                      <button
                        key={index}
                        onClick={() => setCurrentImageIndex(index)}
                        className={`aspect-square rounded-none overflow-hidden border-2 transition-all ${
                          index === currentImageIndex
                            ? "border-gray-900 dark:border-white"
                            : "border-transparent opacity-60 hover:opacity-100"
                        }`}
                      >
                        <img
                          src={getImageUrl(image, index)}
                          alt={`View ${index + 1}`}
                          className="w-full h-full object-cover"
                        />
                      </button>
                    ))}
                  </div>
                )}
              </CardContent>
            </Card>

            <Card className="bg-white dark:bg-gray-900 border border-gray-200 dark:border-gray-700 transition-all duration-300 rounded-none shadow-none">
              <CardHeader className="pb-3">
                <h3 className="text-xs md:text-sm font-semibold text-gray-900 dark:text-white">
                  Stock Summary
                </h3>
              </CardHeader>
              <Separator />
              <CardContent className="pt-4 space-y-3">
                <div className="grid grid-cols-2 gap-4">
                  <div className="space-y-1">
                    <p className="text-xs text-gray-600 dark:text-gray-400">
                      Total Quantity
                    </p>
                    <p className="text-sm md:text-base font-bold text-gray-900 dark:text-white">
                      {inventoryItem.quantity} {inventoryItem.unit}
                    </p>
                  </div>
                  <div className="space-y-1">
                    <p className="text-xs text-gray-600 dark:text-gray-400">
                      Available
                    </p>
                    <p className="text-sm md:text-base font-bold text-green-600 dark:text-green-400">
                      {inventoryItem.availableQuantity} {inventoryItem.unit}
                    </p>
                  </div>
                  <div className="space-y-1">
                    <p className="text-xs text-gray-600 dark:text-gray-400">
                      Reserved
                    </p>
                    <p className="text-sm font-semibold text-gray-900 dark:text-white">
                      {inventoryItem.reservedQuantity} {inventoryItem.unit}
                    </p>
                  </div>
                  <div className="space-y-1">
                    <p className="text-xs text-gray-600 dark:text-gray-400">
                      Damaged
                    </p>
                    <p className="text-sm font-semibold text-red-600 dark:text-red-400">
                      {inventoryItem.damagedQuantity} {inventoryItem.unit}
                    </p>
                  </div>
                </div>
              </CardContent>
            </Card>

            <Card className="bg-white dark:bg-gray-900 border border-gray-200 dark:border-gray-700 transition-all duration-300 rounded-none shadow-none">
              <CardHeader className="pb-3">
                <h3 className="text-xs md:text-sm font-semibold text-gray-900 dark:text-white">
                  Pricing Information
                </h3>
              </CardHeader>
              <Separator />
              <CardContent className="pt-4 space-y-3">
                <div className="space-y-3">
                  <div className="flex justify-between items-center">
                    <span className="text-xs text-gray-600 dark:text-gray-400">
                      Unit Price
                    </span>
                    <span className="text-sm md:text-base font-bold text-gray-900 dark:text-white">
                      {inventoryItem.currency}{" "}
                      {inventoryItem.pricePerUnit.toFixed(2)}
                    </span>
                  </div>
                  <div className="flex justify-between items-center">
                    <span className="text-xs text-gray-600 dark:text-gray-400">
                      Cost Price
                    </span>
                    <span className="text-sm font-semibold text-gray-900 dark:text-white">
                      {inventoryItem.currency}{" "}
                      {inventoryItem.costPrice.toFixed(2)}
                    </span>
                  </div>
                  <div className="flex justify-between items-center">
                    <span className="text-xs text-gray-600 dark:text-gray-400">
                      Profit Margin
                    </span>
                    <span className="text-sm font-bold text-green-600 dark:text-green-400">
                      {(
                        ((inventoryItem.pricePerUnit -
                          inventoryItem.costPrice) /
                          inventoryItem.pricePerUnit) *
                        100
                      ).toFixed(1)}
                      %
                    </span>
                  </div>
                  <Separator />
                  <div className="flex justify-between items-center pt-2">
                    <span className="text-xs font-medium text-gray-600 dark:text-gray-400">
                      Total Value
                    </span>
                    <span className="text-base md:text-lg font-bold text-gray-900 dark:text-white">
                      {inventoryItem.currency}{" "}
                      {inventoryItem.totalValue.toLocaleString()}
                    </span>
                  </div>
                </div>
              </CardContent>
            </Card>

            <Card className="bg-white dark:bg-gray-900 border border-gray-200 dark:border-gray-700 transition-all duration-300 rounded-none shadow-none">
              <CardHeader>
                <h3 className="text-xs md:text-sm font-semibold text-gray-900 dark:text-white">
                  QR Code & Tracking
                </h3>
              </CardHeader>
              <Separator />
              <CardContent className="pt-4">
                <div className="flex flex-col items-center space-y-4">
                  {inventoryItem.qrCodeImageUrl ? (
                    <>
                      <div className="relative bg-white p-4 rounded-none border border-gray-200 dark:border-gray-700">
                        <img
                          src={inventoryItem.qrCodeImageUrl}
                          alt="QR Code"
                          className="w-48 h-48 object-contain"
                        />
                      </div>
                      <div className="w-full space-y-3">
                        <div className="flex justify-between items-center p-3 bg-gray-50 dark:bg-gray-800 rounded-none">
                          <span className="text-xs text-gray-600 dark:text-gray-400">
                            QR Code
                          </span>
                          <code className="text-xs font-mono font-semibold text-gray-900 dark:text-white">
                            {inventoryItem.qrCode}
                          </code>
                        </div>
                        <div className="flex justify-between items-center p-3 bg-gray-50 dark:bg-gray-800 rounded-none">
                          <span className="text-xs text-gray-600 dark:text-gray-400">
                            Total Scans
                          </span>
                          <span className="text-sm font-bold text-gray-900 dark:text-white">
                            {inventoryItem.totalScans || 0}
                          </span>
                        </div>
                        {inventoryItem.qrMetadata?.trackingUrl && (
                          <div className="space-y-2">
                            <p className="text-xs text-gray-600 dark:text-gray-400">
                              Tracking URL
                            </p>
                            <a
                              href={inventoryItem.qrMetadata.trackingUrl}
                              target="_blank"
                              rel="noopener noreferrer"
                              className="text-xs text-blue-600 dark:text-blue-400 hover:underline break-all"
                            >
                              {inventoryItem.qrMetadata.trackingUrl}
                            </a>
                          </div>
                        )}
                        {inventoryItem.ipfsHash && (
                          <div className="flex justify-between items-center p-3 bg-gray-50 dark:bg-gray-800 rounded-none">
                            <span className="text-xs text-gray-600 dark:text-gray-400">
                              IPFS Hash
                            </span>
                            <code className="text-xs font-mono text-gray-900 dark:text-white truncate max-w-[200px]">
                              {inventoryItem.ipfsHash}
                            </code>
                          </div>
                        )}
                        <Button
                          variant="outline"
                          size="sm"
                          onClick={() => {
                            const link = document.createElement("a");
                            link.href = inventoryItem.qrCodeImageUrl!;
                            link.download = `QR-${inventoryItem.sku}.png`;
                            link.click();
                          }}
                          className="w-full text-xs cursor-pointer h-8 border-gray-200 dark:border-gray-700 rounded-none hover:bg-gray-50 dark:hover:bg-gray-900 transition-all hover:border-black dark:hover:border-white"
                        >
                          Download QR Code
                        </Button>
                      </div>
                    </>
                  ) : (
                    <div className="text-center py-8">
                      <p className="text-sm text-gray-600 dark:text-gray-400 mb-4">
                        No QR code generated yet
                      </p>
                      <Button
                        size="sm"
                        onClick={() => {
                          toast.info("QR code generation feature coming soon");
                        }}
                        className="text-xs cursor-pointer h-8 rounded-none"
                      >
                        Generate QR Code
                      </Button>
                    </div>
                  )}
                </div>
              </CardContent>
            </Card>
          </div>

          <div className="lg:col-span-2">
            <Tabs defaultValue="basic" className="w-full">
              <TabsList className="w-full justify-start bg-transparent rounded-none p-0 h-auto mb-4 md:mb-6 flex-wrap">
                <TabsTrigger
                  value="basic"
                  className="mr-2 mb-2 rounded-none bg-transparent data-[state=active]:bg-gray-900 data-[state=active]:text-white dark:data-[state=active]:bg-white dark:data-[state=active]:text-gray-900 text-xs px-3 py-2 border border-gray-200 dark:border-gray-700 data-[state=active]:border-gray-900 dark:data-[state=active]:border-white hover:border-black dark:hover:border-white"
                >
                  <DocumentTextIcon className="h-3 w-3 md:h-4 md:w-4 mr-2" />
                  Basic Info
                </TabsTrigger>
                <TabsTrigger
                  value="textile"
                  className="mr-2 mb-2 rounded-none bg-transparent data-[state=active]:bg-gray-900 data-[state=active]:text-white dark:data-[state=active]:bg-white dark:data-[state=active]:text-gray-900 text-xs px-3 py-2 border border-gray-200 dark:border-gray-700 data-[state=active]:border-gray-900 dark:data-[state=active]:border-white hover:border-black dark:hover:border-white"
                >
                  <SwatchIcon className="h-3 w-3 md:h-4 md:w-4 mr-2" />
                  Textile Details
                </TabsTrigger>
                <TabsTrigger
                  value="stock"
                  className="mr-2 mb-2 rounded-none bg-transparent data-[state=active]:bg-gray-900 data-[state=active]:text-white dark:data-[state=active]:bg-white dark:data-[state=active]:text-gray-900 text-xs px-3 py-2 border border-gray-200 dark:border-gray-700 data-[state=active]:border-gray-900 dark:data-[state=active]:border-white hover:border-black dark:hover:border-white"
                >
                  <ArchiveBoxIcon className="h-3 w-3 md:h-4 md:w-4 mr-2" />
                  Stock Management
                </TabsTrigger>
                <TabsTrigger
                  value="supplier"
                  className="mb-2 rounded-none bg-transparent data-[state=active]:bg-gray-900 data-[state=active]:text-white dark:data-[state=active]:bg-white dark:data-[state=active]:text-gray-900 text-xs px-3 py-2 border border-gray-200 dark:border-gray-700 data-[state=active]:border-gray-900 dark:data-[state=active]:border-white hover:border-black dark:hover:border-white"
                >
                  <BuildingStorefrontIcon className="h-3 w-3 md:h-4 md:w-4 mr-2" />
                  Supplier
                </TabsTrigger>
              </TabsList>

              <TabsContent
                value="basic"
                className="mt-0 space-y-4 md:space-y-6"
              >
                <Card className="bg-white dark:bg-gray-900 border border-gray-200 dark:border-gray-700 transition-all duration-300 rounded-none shadow-none">
                  <CardHeader>
                    <h3 className="text-xs md:text-sm font-semibold text-gray-900 dark:text-white">
                      Item Description
                    </h3>
                  </CardHeader>
                  <Separator />
                  <CardContent className="pt-4">
                    <p className="text-xs md:text-sm text-gray-600 dark:text-gray-400 leading-relaxed">
                      {inventoryItem.description}
                    </p>
                  </CardContent>
                </Card>

                <Card className="bg-white dark:bg-gray-900 border border-gray-200 dark:border-gray-700 transition-all duration-300 rounded-none shadow-none">
                  <CardHeader>
                    <h3 className="text-xs md:text-sm font-semibold text-gray-900 dark:text-white">
                      Classification
                    </h3>
                  </CardHeader>
                  <Separator />
                  <CardContent className="pt-4">
                    <div className="grid grid-cols-1 md:grid-cols-2 gap-4">
                      <div className="space-y-1">
                        <p className="text-xs text-gray-600 dark:text-gray-400">
                          Category
                        </p>
                        <p className="text-sm font-semibold text-gray-900 dark:text-white">
                          {inventoryItem.category}
                        </p>
                      </div>
                      <div className="space-y-1">
                        <p className="text-xs text-gray-600 dark:text-gray-400">
                          Subcategory
                        </p>
                        <p className="text-sm font-semibold text-gray-900 dark:text-white">
                          {inventoryItem.subcategory}
                        </p>
                      </div>
                      <div className="space-y-1">
                        <p className="text-xs text-gray-600 dark:text-gray-400">
                          Material Type
                        </p>
                        <p className="text-sm font-semibold text-gray-900 dark:text-white">
                          {inventoryItem.materialType}
                        </p>
                      </div>
                      <div className="space-y-1">
                        <p className="text-xs text-gray-600 dark:text-gray-400">
                          Season
                        </p>
                        <p className="text-sm font-semibold text-gray-900 dark:text-white">
                          {inventoryItem.season}
                        </p>
                      </div>
                    </div>
                  </CardContent>
                </Card>

                <Card className="bg-white dark:bg-gray-900 border border-gray-200 dark:border-gray-700 transition-all duration-300 rounded-none shadow-none">
                  <CardHeader>
                    <h3 className="text-xs md:text-sm font-semibold text-gray-900 dark:text-white">
                      Quality & Compliance
                    </h3>
                  </CardHeader>
                  <Separator />
                  <CardContent className="pt-4 space-y-4">
                    <div className="grid grid-cols-1 md:grid-cols-2 gap-4">
                      <div className="space-y-1">
                        <p className="text-xs text-gray-600 dark:text-gray-400">
                          Quality Grade
                        </p>
                        <Badge className="bg-green-100/10 dark:bg-green-900/10 border border-green-200 dark:border-green-900 text-green-700 dark:text-green-400 text-xs rounded-none">
                          Grade {inventoryItem.qualityGrade}
                        </Badge>
                      </div>
                      <div className="space-y-1">
                        <p className="text-xs text-gray-600 dark:text-gray-400">
                          Country of Origin
                        </p>
                        <p className="text-sm font-semibold text-gray-900 dark:text-white">
                          {inventoryItem.countryOfOrigin}
                        </p>
                      </div>
                    </div>

                    {inventoryItem.certifications.length > 0 && (
                      <>
                        <Separator />
                        <div>
                          <p className="text-xs text-gray-600 dark:text-gray-400 mb-2">
                            Certifications
                          </p>
                          <div className="flex flex-wrap gap-2">
                            {inventoryItem.certifications.map((cert) => (
                              <Badge
                                key={cert}
                                className="bg-green-100/10 dark:bg-green-900/10 border border-green-200 dark:border-green-900 text-green-700 dark:text-green-400 text-xs rounded-none"
                              >
                                <CheckCircleIcon className="h-3 w-3 mr-1 text-green-700 dark:text-green-400" />
                                {cert}
                              </Badge>
                            ))}
                          </div>
                        </div>
                      </>
                    )}
                  </CardContent>
                </Card>

                {inventoryItem.tags.length > 0 && (
                  <Card className="bg-white dark:bg-gray-900 border border-gray-200 dark:border-gray-700 transition-all duration-300 rounded-none shadow-none">
                    <CardHeader>
                      <h3 className="text-xs md:text-sm font-semibold text-gray-900 dark:text-white">
                        Tags
                      </h3>
                    </CardHeader>
                    <Separator />
                    <CardContent className="pt-4">
                      <div className="flex flex-wrap gap-2">
                        {inventoryItem.tags.map((tag) => (
                          <Badge
                            key={tag}
                            className="bg-gray-100/10 dark:bg-gray-800/10 border border-gray-200 dark:border-gray-700 text-gray-700 dark:text-gray-400 text-xs rounded-none"
                          >
                            <TagIcon className="h-3 w-3 mr-1 text-gray-700 dark:text-gray-400" />
                            {tag}
                          </Badge>
                        ))}
                      </div>
                    </CardContent>
                  </Card>
                )}

                {inventoryItem.suitableFor.length > 0 && (
                  <Card className="bg-white dark:bg-gray-900 border border-gray-200 dark:border-gray-700 transition-all duration-300 rounded-none shadow-none">
                    <CardHeader>
                      <h3 className="text-xs md:text-sm font-semibold text-gray-900 dark:text-white">
                        Suitable For
                      </h3>
                    </CardHeader>
                    <Separator />
                    <CardContent className="pt-4">
                      <div className="flex flex-wrap gap-2">
                        {inventoryItem.suitableFor.map((item) => (
                          <Badge
                            key={item}
                            className="bg-blue-100/10 dark:bg-blue-900/10 border border-blue-200 dark:border-blue-900 text-blue-700 dark:text-blue-400 text-xs rounded-none"
                          >
                            {item}
                          </Badge>
                        ))}
                      </div>
                    </CardContent>
                  </Card>
                )}

                {(inventoryItem.internalCode ||
                  inventoryItem.barcode ||
                  inventoryItem.notes) && (
                  <Card className="bg-white dark:bg-gray-900 border border-gray-200 dark:border-gray-700 transition-all duration-300 rounded-none shadow-none">
                    <CardHeader>
                      <h3 className="text-xs md:text-sm font-semibold text-gray-900 dark:text-white">
                        Additional Information
                      </h3>
                    </CardHeader>
                    <Separator />
                    <CardContent className="pt-4 space-y-3">
                      {inventoryItem.internalCode && (
                        <div className="space-y-1">
                          <p className="text-xs text-gray-600 dark:text-gray-400">
                            Internal Code
                          </p>
                          <p className="text-sm font-semibold text-gray-900 dark:text-white">
                            {inventoryItem.internalCode}
                          </p>
                        </div>
                      )}
                      {inventoryItem.barcode && (
                        <div className="space-y-1">
                          <p className="text-xs text-gray-600 dark:text-gray-400">
                            Barcode
                          </p>
                          <p className="text-sm font-semibold text-gray-900 dark:text-white">
                            {inventoryItem.barcode}
                          </p>
                        </div>
                      )}
                      {inventoryItem.notes && (
                        <div className="space-y-1">
                          <p className="text-xs text-gray-600 dark:text-gray-400">
                            Notes
                          </p>
                          <p className="text-sm text-gray-600 dark:text-gray-400">
                            {inventoryItem.notes}
                          </p>
                        </div>
                      )}
                    </CardContent>
                  </Card>
                )}
              </TabsContent>

              <TabsContent value="textile" className="mt-0">
                <Card className="bg-white dark:bg-gray-900 border border-gray-200 dark:border-gray-700 transition-all duration-300 rounded-none shadow-none">
                  <CardHeader>
                    <h3 className="text-xs md:text-sm font-semibold text-gray-900 dark:text-white">
                      Textile Specifications
                    </h3>
                  </CardHeader>
                  <Separator />
                  <CardContent className="pt-4">
                    <div className="grid grid-cols-1 md:grid-cols-2 gap-4 md:gap-6">
                      <div className="space-y-4">
                        <div>
                          <p className="text-xs text-gray-600 dark:text-gray-400 mb-1">
                            Fabric Type
                          </p>
                          <p className="text-sm font-semibold text-gray-900 dark:text-white">
                            {inventoryItem.textileDetails.fabricType}
                          </p>
                        </div>
                        <div>
                          <p className="text-xs text-gray-600 dark:text-gray-400 mb-1">
                            Composition
                          </p>
                          <p className="text-sm font-semibold text-gray-900 dark:text-white">
                            {inventoryItem.textileDetails.composition}
                          </p>
                        </div>
                        <div>
                          <p className="text-xs text-gray-600 dark:text-gray-400 mb-1">
                            GSM
                          </p>
                          <p className="text-sm font-semibold text-gray-900 dark:text-white">
                            {inventoryItem.textileDetails.gsm}
                          </p>
                        </div>
                        <div>
                          <p className="text-xs text-gray-600 dark:text-gray-400 mb-1">
                            Width
                          </p>
                          <p className="text-sm font-semibold text-gray-900 dark:text-white">
                            {inventoryItem.textileDetails.width}cm
                          </p>
                        </div>
                        {inventoryItem.textileDetails.fabricWeight && (
                          <div>
                            <p className="text-xs text-gray-600 dark:text-gray-400 mb-1">
                              Fabric Weight
                            </p>
                            <p className="text-sm font-semibold text-gray-900 dark:text-white">
                              {inventoryItem.textileDetails.fabricWeight}
                            </p>
                          </div>
                        )}
                      </div>

                      <div className="space-y-4">
                        <div>
                          <p className="text-xs text-gray-600 dark:text-gray-400 mb-1">
                            Color
                          </p>
                          <div className="flex items-center gap-2">
                            <div
                              className="w-6 h-6 rounded-none border border-gray-200 dark:border-gray-700"
                              style={{
                                backgroundColor:
                                  inventoryItem.textileDetails.colorCode,
                              }}
                            />
                            <p className="text-sm font-semibold text-gray-900 dark:text-white">
                              {inventoryItem.textileDetails.color}
                            </p>
                          </div>
                        </div>
                        <div>
                          <p className="text-xs text-gray-600 dark:text-gray-400 mb-1">
                            Pattern
                          </p>
                          <p className="text-sm font-semibold text-gray-900 dark:text-white">
                            {inventoryItem.textileDetails.pattern}
                          </p>
                        </div>
                        <div>
                          <p className="text-xs text-gray-600 dark:text-gray-400 mb-1">
                            Finish
                          </p>
                          <p className="text-sm font-semibold text-gray-900 dark:text-white">
                            {inventoryItem.textileDetails.finish}
                          </p>
                        </div>
                        {inventoryItem.textileDetails.shrinkage && (
                          <div>
                            <p className="text-xs text-gray-600 dark:text-gray-400 mb-1">
                              Shrinkage
                            </p>
                            <p className="text-sm font-semibold text-gray-900 dark:text-white">
                              {inventoryItem.textileDetails.shrinkage}
                            </p>
                          </div>
                        )}
                        {inventoryItem.textileDetails.washability && (
                          <div>
                            <p className="text-xs text-gray-600 dark:text-gray-400 mb-1">
                              Washability
                            </p>
                            <p className="text-sm font-semibold text-gray-900 dark:text-white">
                              {inventoryItem.textileDetails.washability}
                            </p>
                          </div>
                        )}
                      </div>
                    </div>

                    {inventoryItem.textileDetails.careInstructions && (
                      <>
                        <Separator className="my-6" />
                        <div>
                          <p className="text-xs text-gray-600 dark:text-gray-400 mb-2">
                            Care Instructions
                          </p>
                          <p className="text-sm text-gray-600 dark:text-gray-400 leading-relaxed">
                            {inventoryItem.textileDetails.careInstructions}
                          </p>
                        </div>
                      </>
                    )}

                    {Object.keys(inventoryItem.specifications).length > 0 && (
                      <>
                        <Separator className="my-6" />
                        <div>
                          <p className="text-xs text-gray-600 dark:text-gray-400 mb-3">
                            Additional Specifications
                          </p>
                          <div className="grid grid-cols-2 gap-4">
                            {Object.entries(inventoryItem.specifications).map(
                              ([key, value]) =>
                                value && (
                                  <div key={key} className="space-y-1">
                                    <p className="text-xs text-gray-600 dark:text-gray-400 capitalize">
                                      {key.replace(/([A-Z])/g, " $1").trim()}
                                    </p>
                                    <p className="text-sm font-semibold text-gray-900 dark:text-white">
                                      {value}
                                    </p>
                                  </div>
                                )
                            )}
                          </div>
                        </div>
                      </>
                    )}
                  </CardContent>
                </Card>
              </TabsContent>

              <TabsContent
                value="stock"
                className="mt-0 space-y-4 md:space-y-6"
              >
                <Card className="bg-white dark:bg-gray-900 border border-gray-200 dark:border-gray-700 transition-all duration-300 rounded-none shadow-none">
                  <CardHeader>
                    <h3 className="text-xs md:text-sm font-semibold text-gray-900 dark:text-white">
                      Stock Levels
                    </h3>
                  </CardHeader>
                  <Separator />
                  <CardContent className="pt-4">
                    <div className="grid grid-cols-2 gap-4 md:gap-6">
                      <div className="space-y-1">
                        <p className="text-xs text-gray-600 dark:text-gray-400">
                          Total Quantity
                        </p>
                        <p className="text-base md:text-lg font-bold text-gray-900 dark:text-white">
                          {inventoryItem.quantity} {inventoryItem.unit}
                        </p>
                      </div>
                      <div className="space-y-1">
                        <p className="text-xs text-gray-600 dark:text-gray-400">
                          Available
                        </p>
                        <p className="text-base md:text-lg font-bold text-green-600 dark:text-green-400">
                          {inventoryItem.availableQuantity} {inventoryItem.unit}
                        </p>
                      </div>
                      <div className="space-y-1">
                        <p className="text-xs text-gray-600 dark:text-gray-400">
                          Reserved
                        </p>
                        <p className="text-sm font-semibold text-gray-900 dark:text-white">
                          {inventoryItem.reservedQuantity} {inventoryItem.unit}
                        </p>
                      </div>
                      <div className="space-y-1">
                        <p className="text-xs text-gray-600 dark:text-gray-400">
                          Committed
                        </p>
                        <p className="text-sm font-semibold text-gray-900 dark:text-white">
                          {inventoryItem.committedQuantity} {inventoryItem.unit}
                        </p>
                      </div>
                      <div className="space-y-1">
                        <p className="text-xs text-gray-600 dark:text-gray-400">
                          Damaged
                        </p>
                        <p className="text-sm font-semibold text-red-600 dark:text-red-400">
                          {inventoryItem.damagedQuantity} {inventoryItem.unit}
                        </p>
                      </div>
                      <div className="space-y-1">
                        <p className="text-xs text-gray-600 dark:text-gray-400">
                          Last Restocked
                        </p>
                        <p className="text-sm font-semibold text-gray-900 dark:text-white">
                          {formatDate(inventoryItem.lastRestocked)}
                        </p>
                      </div>
                    </div>

                    {inventoryItem.availableQuantity <
                      inventoryItem.reorderLevel && (
                      <div className="flex items-start gap-3 p-3 bg-yellow-50 dark:bg-yellow-900/10 border border-yellow-200 dark:border-yellow-900 rounded-none mt-4">
                        <ExclamationTriangleIcon className="h-5 w-5 text-yellow-600 dark:text-yellow-400 flex-shrink-0 mt-0.5" />
                        <div>
                          <p className="text-xs text-gray-700 dark:text-gray-300 font-medium">
                            Reorder Alert
                          </p>
                          <p className="text-xs text-gray-600 dark:text-gray-400 mt-1">
                            Stock level is below reorder point. Consider
                            restocking soon.
                          </p>
                        </div>
                      </div>
                    )}
                  </CardContent>
                </Card>

                <Card className="bg-white dark:bg-gray-900 border border-gray-200 dark:border-gray-700 transition-all duration-300 rounded-none shadow-none">
                  <CardHeader>
                    <h3 className="text-xs md:text-sm font-semibold text-gray-900 dark:text-white">
                      Stock Management Settings
                    </h3>
                  </CardHeader>
                  <Separator />
                  <CardContent className="pt-4">
                    <div className="grid grid-cols-2 gap-4 md:gap-6">
                      <div className="space-y-1">
                        <p className="text-xs text-gray-600 dark:text-gray-400">
                          Min Stock Level
                        </p>
                        <p className="text-sm font-semibold text-gray-900 dark:text-white">
                          {inventoryItem.minStockLevel} {inventoryItem.unit}
                        </p>
                      </div>
                      <div className="space-y-1">
                        <p className="text-xs text-gray-600 dark:text-gray-400">
                          Reorder Level
                        </p>
                        <p className="text-sm font-semibold text-gray-900 dark:text-white">
                          {inventoryItem.reorderLevel} {inventoryItem.unit}
                        </p>
                      </div>
                      <div className="space-y-1">
                        <p className="text-xs text-gray-600 dark:text-gray-400">
                          Reorder Quantity
                        </p>
                        <p className="text-sm font-semibold text-gray-900 dark:text-white">
                          {inventoryItem.reorderQuantity} {inventoryItem.unit}
                        </p>
                      </div>
                      <div className="space-y-1">
                        <p className="text-xs text-gray-600 dark:text-gray-400">
                          Safety Stock
                        </p>
                        <p className="text-sm font-semibold text-gray-900 dark:text-white">
                          {inventoryItem.safetyStockLevel} {inventoryItem.unit}
                        </p>
                      </div>
                      <div className="space-y-1">
                        <p className="text-xs text-gray-600 dark:text-gray-400">
                          Maximum Quantity
                        </p>
                        <p className="text-sm font-semibold text-gray-900 dark:text-white">
                          {inventoryItem.maximumQuantity} {inventoryItem.unit}
                        </p>
                      </div>
                      <div className="space-y-1">
                        <p className="text-xs text-gray-600 dark:text-gray-400">
                          Auto Reorder
                        </p>
                        <Badge
                          className={`${
                            inventoryItem.autoReorderEnabled
                              ? "bg-green-100/10 dark:bg-green-900/10 border-green-200 dark:border-green-900 text-green-700 dark:text-green-400"
                              : "bg-gray-100/10 dark:bg-gray-800/10 border-gray-200 dark:border-gray-700 text-gray-700 dark:text-gray-400"
                          } border text-xs rounded-none`}
                        >
                          {inventoryItem.autoReorderEnabled
                            ? "Enabled"
                            : "Disabled"}
                        </Badge>
                      </div>
                    </div>
                  </CardContent>
                </Card>

                {inventoryItem.warehouseLocation && (
                  <Card className="bg-white dark:bg-gray-900 border border-gray-200 dark:border-gray-700 transition-all duration-300 rounded-none shadow-none">
                    <CardHeader>
                      <h3 className="text-xs md:text-sm font-semibold text-gray-900 dark:text-white">
                        Storage Location
                      </h3>
                    </CardHeader>
                    <Separator />
                    <CardContent className="pt-4">
                      <div className="space-y-4">
                        <div className="space-y-1">
                          <p className="text-xs text-gray-600 dark:text-gray-400">
                            Primary Warehouse
                          </p>
                          <p className="text-sm font-semibold text-gray-900 dark:text-white">
                            {inventoryItem.warehouseLocation}
                          </p>
                        </div>

                        {inventoryItem.storageLocations.length > 0 && (
                          <>
                            <Separator />
                            <div>
                              <p className="text-xs text-gray-600 dark:text-gray-400 mb-3">
                                Detailed Storage Locations
                              </p>
                              {inventoryItem.storageLocations.map(
                                (location, index) => (
                                  <div
                                    key={index}
                                    className="p-3 bg-gray-50 dark:bg-gray-800 rounded-none mb-2 last:mb-0"
                                  >
                                    <div className="grid grid-cols-2 gap-3">
                                      <div className="space-y-1">
                                        <p className="text-xs text-gray-600 dark:text-gray-400">
                                          Warehouse
                                        </p>
                                        <p className="text-xs font-semibold text-gray-900 dark:text-white">
                                          {location.warehouse}
                                        </p>
                                      </div>
                                      <div className="space-y-1">
                                        <p className="text-xs text-gray-600 dark:text-gray-400">
                                          Quantity
                                        </p>
                                        <p className="text-xs font-semibold text-gray-900 dark:text-white">
                                          {location.quantityAtLocation}{" "}
                                          {inventoryItem.unit}
                                        </p>
                                      </div>
                                      {location.zone && (
                                        <div className="space-y-1">
                                          <p className="text-xs text-gray-600 dark:text-gray-400">
                                            Zone
                                          </p>
                                          <p className="text-xs font-semibold text-gray-900 dark:text-white">
                                            {location.zone}
                                          </p>
                                        </div>
                                      )}
                                      {location.aisle && (
                                        <div className="space-y-1">
                                          <p className="text-xs text-gray-600 dark:text-gray-400">
                                            Aisle
                                          </p>
                                          <p className="text-xs font-semibold text-gray-900 dark:text-white">
                                            {location.aisle}
                                          </p>
                                        </div>
                                      )}
                                      {location.rack && (
                                        <div className="space-y-1">
                                          <p className="text-xs text-gray-600 dark:text-gray-400">
                                            Rack
                                          </p>
                                          <p className="text-xs font-semibold text-gray-900 dark:text-white">
                                            {location.rack}
                                          </p>
                                        </div>
                                      )}
                                      {location.bin && (
                                        <div className="space-y-1">
                                          <p className="text-xs text-gray-600 dark:text-gray-400">
                                            Bin
                                          </p>
                                          <p className="text-xs font-semibold text-gray-900 dark:text-white">
                                            {location.bin}
                                          </p>
                                        </div>
                                      )}
                                    </div>
                                  </div>
                                )
                              )}
                            </div>
                          </>
                        )}
                      </div>
                    </CardContent>
                  </Card>
                )}

                {inventoryItem.isBatchTracked && (
                  <Card className="bg-white dark:bg-gray-900 border border-gray-200 dark:border-gray-700 transition-all duration-300 rounded-none shadow-none">
                    <CardHeader>
                      <h3 className="text-xs md:text-sm font-semibold text-gray-900 dark:text-white">
                        Batch Tracking
                      </h3>
                    </CardHeader>
                    <Separator />
                    <CardContent className="pt-4">
                      <div className="grid grid-cols-1 md:grid-cols-2 gap-4">
                        <div className="space-y-1">
                          <p className="text-xs text-gray-600 dark:text-gray-400">
                            Manufacture Date
                          </p>
                          <div className="flex items-center gap-2">
                            <CalendarIcon className="h-4 w-4 text-gray-600 dark:text-gray-400" />
                            <p className="text-sm font-semibold text-gray-900 dark:text-white">
                              {formatDate(inventoryItem.manufactureDate)}
                            </p>
                          </div>
                        </div>
                        {inventoryItem.expiryDate && (
                          <div className="space-y-1">
                            <p className="text-xs text-gray-600 dark:text-gray-400">
                              Expiry Date
                            </p>
                            <div className="flex items-center gap-2">
                              <CalendarIcon className="h-4 w-4 text-gray-600 dark:text-gray-400" />
                              <p className="text-sm font-semibold text-gray-900 dark:text-white">
                                {formatDate(inventoryItem.expiryDate)}
                              </p>
                            </div>
                          </div>
                        )}
                        <div className="space-y-1">
                          <p className="text-xs text-gray-600 dark:text-gray-400">
                            Shelf Life
                          </p>
                          <p className="text-sm font-semibold text-gray-900 dark:text-white">
                            {inventoryItem.shelfLife} days
                          </p>
                        </div>
                        <div className="space-y-1">
                          <p className="text-xs text-gray-600 dark:text-gray-400">
                            Batch Tracking
                          </p>
                          <Badge className="bg-blue-100/10 dark:bg-blue-900/10 border border-blue-200 dark:border-blue-900 text-blue-700 dark:text-blue-400 text-xs rounded-none">
                            Enabled
                          </Badge>
                        </div>
                      </div>
                    </CardContent>
                  </Card>
                )}

                {(inventoryItem.weight ||
                  inventoryItem.dimensions ||
                  inventoryItem.carbonFootprint ||
                  inventoryItem.recycledContent) && (
                  <Card className="bg-white dark:bg-gray-900 border border-gray-200 dark:border-gray-700 transition-all duration-300 rounded-none shadow-none">
                    <CardHeader>
                      <h3 className="text-xs md:text-sm font-semibold text-gray-900 dark:text-white">
                        Physical & Environmental Data
                      </h3>
                    </CardHeader>
                    <Separator />
                    <CardContent className="pt-4">
                      <div className="grid grid-cols-2 gap-4">
                        {inventoryItem.weight && (
                          <div className="space-y-1">
                            <p className="text-xs text-gray-600 dark:text-gray-400">
                              Weight
                            </p>
                            <p className="text-sm font-semibold text-gray-900 dark:text-white">
                              {inventoryItem.weight}
                            </p>
                          </div>
                        )}
                        {inventoryItem.dimensions && (
                          <div className="space-y-1">
                            <p className="text-xs text-gray-600 dark:text-gray-400">
                              Dimensions
                            </p>
                            <p className="text-sm font-semibold text-gray-900 dark:text-white">
                              {inventoryItem.dimensions}
                            </p>
                          </div>
                        )}
                        {inventoryItem.carbonFootprint && (
                          <div className="space-y-1">
                            <p className="text-xs text-gray-600 dark:text-gray-400">
                              Carbon Footprint
                            </p>
                            <p className="text-sm font-semibold text-gray-900 dark:text-white">
                              {inventoryItem.carbonFootprint}
                            </p>
                          </div>
                        )}
                        {inventoryItem.recycledContent && (
                          <div className="space-y-1">
                            <p className="text-xs text-gray-600 dark:text-gray-400">
                              Recycled Content
                            </p>
                            <p className="text-sm font-semibold text-gray-900 dark:text-white">
                              {inventoryItem.recycledContent}
                            </p>
                          </div>
                        )}
                      </div>
                    </CardContent>
                  </Card>
                )}
              </TabsContent>

              <TabsContent
                value="supplier"
                className="mt-0 space-y-4 md:space-y-6"
              >
                <Card className="bg-white dark:bg-gray-900 border border-gray-200 dark:border-gray-700 transition-all duration-300 rounded-none shadow-none">
                  <CardHeader>
                    <h3 className="text-xs md:text-sm font-semibold text-gray-900 dark:text-white">
                      Supplier Information
                    </h3>
                  </CardHeader>
                  <Separator />
                  <CardContent className="pt-4 space-y-4">
                    <div>
                      <p className="text-xs text-gray-600 dark:text-gray-400 mb-1">
                        Supplier Name
                      </p>
                      <p className="text-base font-bold text-gray-900 dark:text-white">
                        {inventoryItem.supplier.name}
                      </p>
                    </div>

                    <Separator />

                    <div className="grid grid-cols-1 md:grid-cols-2 gap-4">
                      <div>
                        <p className="text-xs text-gray-600 dark:text-gray-400 mb-1">
                          Phone
                        </p>
                        <p className="text-sm font-semibold text-gray-900 dark:text-white">
                          {inventoryItem.supplier.contact.phone}
                        </p>
                      </div>
                      <div>
                        <p className="text-xs text-gray-600 dark:text-gray-400 mb-1">
                          Email
                        </p>
                        <p className="text-sm font-semibold text-gray-900 dark:text-white">
                          {inventoryItem.supplier.contact.email}
                        </p>
                      </div>
                    </div>

                    <div>
                      <p className="text-xs text-gray-600 dark:text-gray-400 mb-1">
                        Address
                      </p>
                      <p className="text-sm font-semibold text-gray-900 dark:text-white">
                        {inventoryItem.supplier.contact.address}
                      </p>
                    </div>

                    {inventoryItem.manufacturer && (
                      <>
                        <Separator />
                        <div>
                          <p className="text-xs text-gray-600 dark:text-gray-400 mb-1">
                            Manufacturer
                          </p>
                          <p className="text-sm font-semibold text-gray-900 dark:text-white">
                            {inventoryItem.manufacturer}
                          </p>
                        </div>
                      </>
                    )}
                  </CardContent>
                </Card>

                <Card className="bg-white dark:bg-gray-900 border border-gray-200 dark:border-gray-700 transition-all duration-300 rounded-none shadow-none">
                  <CardHeader>
                    <h3 className="text-xs md:text-sm font-semibold text-gray-900 dark:text-white">
                      Delivery Information
                    </h3>
                  </CardHeader>
                  <Separator />
                  <CardContent className="pt-4">
                    <div className="grid grid-cols-2 gap-4">
                      <div className="p-3 bg-gray-50 dark:bg-gray-800 rounded-none">
                        <p className="text-xs text-gray-600 dark:text-gray-400 mb-1">
                          Lead Time
                        </p>
                        <div className="flex items-center gap-2">
                          <ClockIcon className="h-4 w-4 text-gray-600 dark:text-gray-400" />
                          <p className="text-sm font-bold text-gray-900 dark:text-white">
                            {inventoryItem.leadTime} days
                          </p>
                        </div>
                      </div>
                      <div className="p-3 bg-gray-50 dark:bg-gray-800 rounded-none">
                        <p className="text-xs text-gray-600 dark:text-gray-400 mb-1">
                          Estimated Delivery
                        </p>
                        <div className="flex items-center gap-2">
                          <ClockIcon className="h-4 w-4 text-gray-600 dark:text-gray-400" />
                          <p className="text-sm font-bold text-gray-900 dark:text-white">
                            {inventoryItem.estimatedDeliveryDays} days
                          </p>
                        </div>
                      </div>
                    </div>
                  </CardContent>
                </Card>
              </TabsContent>
            </Tabs>
          </div>
        </div>

        <Dialog open={isDeleteDialogOpen} onOpenChange={setIsDeleteDialogOpen}>
          <DialogContent className="bg-white dark:bg-gray-900 border border-gray-200 dark:border-gray-700 rounded-none shadow-none max-w-sm md:max-w-md">
            <DialogHeader>
              <DialogTitle className="text-sm md:text-base font-bold flex items-center gap-3 text-gray-900 dark:text-white">
                <TrashIcon className="h-4 w-4 md:h-5 md:w-5 text-red-600 dark:text-red-400" />
                Delete Inventory Item
              </DialogTitle>
              <DialogDescription className="text-xs md:text-sm text-gray-600 dark:text-gray-400">
                This action cannot be undone. This will permanently delete the
                inventory item and remove all associated data.
              </DialogDescription>
            </DialogHeader>
            <div className="bg-red-50 dark:bg-red-900/10 border border-red-200 dark:border-red-900 p-3 md:p-4 rounded-none">
              <p className="text-xs text-red-800 dark:text-red-300">
                <strong>Warning:</strong> Deleting this item will remove it from
                blockchain records and affect any pending orders or
                reservations.
              </p>
            </div>
            <DialogFooter className="gap-2 md:gap-3">
              <Button
                variant="outline"
                onClick={() => setIsDeleteDialogOpen(false)}
                disabled={isDeleting}
                size="sm"
                className="text-xs cursor-pointer h-8 rounded-none border-gray-200 dark:border-gray-700 shadow-none hover:shadow-none"
              >
                Cancel
              </Button>
              <Button
                onClick={handleDelete}
                disabled={isDeleting}
                size="sm"
                className="bg-red-600 hover:bg-red-700 text-white text-xs cursor-pointer h-8 rounded-none shadow-none hover:shadow-none"
              >
                {isDeleting ? (
                  <Loader2 className="h-3 w-3 mr-2 animate-spin" />
                ) : (
                  <TrashIcon className="h-3 w-3 mr-2" />
                )}
                {isDeleting ? "Deleting..." : "Delete Item"}
              </Button>
            </DialogFooter>
          </DialogContent>
        </Dialog>

        <Dialog open={isImageModalOpen} onOpenChange={setIsImageModalOpen}>
          <DialogContent className="max-w-4xl bg-white dark:bg-gray-900 border border-gray-200 dark:border-gray-700 rounded-none p-0">
            <div className="relative aspect-video bg-black">
              <img
                src={getImageUrl(
                  inventoryItem.images[currentImageIndex],
                  currentImageIndex
                )}
                alt={inventoryItem.name}
                className="w-full h-full object-contain"
              />
              <button
                onClick={() => setIsImageModalOpen(false)}
                className="absolute top-4 right-4 bg-black/50 hover:bg-black/70 text-white p-2 rounded-none backdrop-blur-sm"
              >
                <XMarkIcon className="h-5 w-5" />
              </button>
              {inventoryItem.images.length > 1 && (
                <>
                  <button
                    onClick={prevImage}
                    className="absolute left-4 top-1/2 -translate-y-1/2 bg-black/50 hover:bg-black/70 text-white p-3 rounded-none backdrop-blur-sm"
                  >
                    <ChevronLeftIcon className="h-6 w-6" />
                  </button>
                  <button
                    onClick={nextImage}
                    className="absolute right-4 top-1/2 -translate-y-1/2 bg-black/50 hover:bg-black/70 text-white p-3 rounded-none backdrop-blur-sm"
                  >
                    <ChevronRightIcon className="h-6 w-6" />
                  </button>
                </>
              )}
            </div>
          </DialogContent>
        </Dialog>
      </div>
    </div>
  );
}<|MERGE_RESOLUTION|>--- conflicted
+++ resolved
@@ -476,7 +476,6 @@
               </p>
               <div className="flex items-center gap-2 flex-wrap">
                 <Badge
-<<<<<<< HEAD
                   className={`${
                     stockStatus.color === "green"
                       ? "bg-green-100/10 dark:bg-green-900/10 border-green-200 dark:border-green-900 text-green-700 dark:text-green-400"
@@ -492,9 +491,6 @@
                       ? "bg-red-100/10 dark:bg-red-900/10 border-red-100 dark:border-red-900 text-red-700 dark:text-red-400"
                       : ""
                   } border text-xs rounded-none`}
-=======
-                className={`${badgeColors[stockStatus.color as keyof typeof badgeColors].bg} ${badgeColors[stockStatus.color as keyof typeof badgeColors].border} ${badgeColors[stockStatus.color as keyof typeof badgeColors].text} text-xs rounded-none`}
->>>>>>> 115522f2
                 >
                   {stockStatus.label}
                 </Badge>
